--- conflicted
+++ resolved
@@ -7,15 +7,13 @@
     #
     # The results should always add up to the original amount.
     #
-<<<<<<< HEAD
     # The parts can be specified as:
     #   Numeric — performs the split between a given number of parties evenly
     #   Array<Numeric> — allocates the amounts proportionally to the given array
-=======
+    #
     # @param amount [Numeric] The total amount to be allocated.
     # @param parts [Numeric, Array<Numeric>] Number of parts to split into or an array (proportions for allocation)
     # @param whole_amounts [Boolean] Specifies whether to allocate whole amounts only. Defaults to true.
->>>>>>> 3a45a683
     #
     # @return [Array<Numeric>] An array containing the allocated amounts.
     # @raise [ArgumentError] If parts is empty or not provided.
