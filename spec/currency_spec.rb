# encoding: utf-8

describe Money::Currency do
  FOO = '{ "priority": 1, "iso_code": "FOO", "iso_numeric": "840", "name": "United States Dollar", "symbol": "$", "subunit": "Cent", "subunit_to_unit": 1000, "symbol_first": true, "html_entity": "$", "decimal_mark": ".", "thousands_separator": ",", "smallest_denomination": 1 }'

  def register_foo(opts={})
    foo_attrs = JSON.parse(FOO, symbolize_names: true)
    # Pass an array of attribute names to 'skip' to remove them from the 'FOO'
    # json before registering foo as a currency.
    Array(opts[:skip]).each { |attr| foo_attrs.delete(attr) }
    described_class.register(foo_attrs)
  end

  def unregister_foo
    described_class.unregister(JSON.parse(FOO, symbolize_names: true))
  end

  describe "UnknownCurrency" do
    it "is a subclass of ArgumentError" do
      expect(described_class::UnknownCurrency < ArgumentError).to be true
    end
  end

  describe ".find" do
    before { register_foo }
    after  { unregister_foo }

    it "returns currency matching given id" do
      expected = described_class.new(:foo)
      expect(described_class.find(:foo)).to be  expected
      expect(described_class.find(:FOO)).to be  expected
      expect(described_class.find("foo")).to be expected
      expect(described_class.find("FOO")).to be expected
    end

    it "returns nil unless currency matching given id" do
      expect(described_class.find("ZZZ")).to be_nil
    end
  end

  describe ".find_by_iso_numeric" do
    it "returns currency matching given numeric code" do
      expect(described_class.find_by_iso_numeric(978)).to eq     described_class.new(:eur)
      expect(described_class.find_by_iso_numeric(208)).not_to eq described_class.new(:eur)
      expect(described_class.find_by_iso_numeric('840')).to eq   described_class.new(:usd)
      expect(described_class.find_by_iso_numeric(51)).to eq described_class.new(:amd)

      class Mock
        def to_s
          '208'
        end
      end
      expect(described_class.find_by_iso_numeric(Mock.new)).to eq     described_class.new(:dkk)
      expect(described_class.find_by_iso_numeric(Mock.new)).not_to eq described_class.new(:usd)
    end

    it "returns nil if no currency has the given numeric code" do
      expect(described_class.find_by_iso_numeric('non iso 4217 numeric code')).to be_nil
      expect(described_class.find_by_iso_numeric(0)).to be_nil
    end

    it "returns nil when given empty input" do
      expect(described_class.find_by_iso_numeric('')).to be_nil
      expect(described_class.find_by_iso_numeric(nil)).to be_nil
    end
  end

  describe ".wrap" do
    it "returns nil if object is nil" do
      expect(described_class.wrap(nil)).to be_nil
      expect(described_class.wrap(described_class.new(:usd))).to eq described_class.new(:usd)
      expect(described_class.wrap(:usd)).to eq described_class.new(:usd)
    end
  end

  describe ".all" do
    it "returns an array of currencies" do
      expect(described_class.all).to include described_class.new(:usd)
    end
    it "includes registered currencies" do
      register_foo
      expect(described_class.all).to include described_class.new(:foo)
      unregister_foo
    end
    it 'is sorted by priority' do
      expect(described_class.all.first.priority).to eq 1
    end
    it "raises a MissingAttributeError if any currency has no priority" do
      register_foo(skip: :priority)

      expect{described_class.all}.to \
        raise_error(described_class::MissingAttributeError, /foo.*priority/)
      unregister_foo
    end
  end


  describe ".register" do
    after { described_class.unregister(iso_code: "XXX") if described_class.find("XXX") }

    it "registers a new currency" do
      described_class.register(
        iso_code: "XXX",
        name: "Golden Doubloon",
        symbol: "%",
        subunit_to_unit: 100
      )
      new_currency = described_class.find("XXX")
      expect(new_currency).not_to be_nil
      expect(new_currency.name).to eq "Golden Doubloon"
      expect(new_currency.symbol).to eq "%"
    end

    specify ":iso_code must be present" do
      expect {
        described_class.register(name: "New Currency")
      }.to raise_error(KeyError)
    end
  end


  describe ".inherit" do
    after do
      described_class.unregister(iso_code: "XXX") if described_class.find("XXX")
      described_class.unregister(iso_code: "YYY") if described_class.find("YYY")
    end

    it "inherit a new currency" do
      described_class.register(
        iso_code: "XXX",
        name: "Golden Doubloon",
        symbol: "%",
        subunit_to_unit: 100
      )
      described_class.inherit("XXX",
        iso_code: "YYY",
        symbol: "@"
      )
      new_currency = described_class.find("YYY")
      expect(new_currency).not_to be_nil
      expect(new_currency.name).to eq "Golden Doubloon"
      expect(new_currency.symbol).to eq "@"
      expect(new_currency.subunit_to_unit).to eq 100
    end
  end


  describe ".unregister" do
    it "unregisters a currency" do
      described_class.register(iso_code: "XXX")
      expect(described_class.find("XXX")).not_to be_nil # Sanity check
      described_class.unregister(iso_code: "XXX")
      expect(described_class.find("XXX")).to be_nil
    end

    it "returns true iff the currency existed" do
      described_class.register(iso_code: "XXX")
      expect(described_class.unregister(iso_code: "XXX")).to be_truthy
      expect(described_class.unregister(iso_code: "XXX")).to be_falsey
    end

    it "can be passed an ISO code" do
      described_class.register(iso_code: "XXX")
      described_class.register(iso_code: "YYZ")
      # Test with string:
      described_class.unregister("XXX")
      expect(described_class.find("XXX")).to be_nil
      # Test with symbol:
      described_class.unregister(:yyz)
      expect(described_class.find(:yyz)).to be_nil
    end
  end


  describe ".each" do
    it "yields each currency to the block" do
      expect(described_class).to respond_to(:each)
      currencies = []
      described_class.each do |currency|
        currencies.push(currency)
      end

      # Don't bother testing every single currency
      expect(currencies[0]).to eq described_class.all[0]
      expect(currencies[1]).to eq described_class.all[1]
      expect(currencies[-1]).to eq described_class.all[-1]
    end
  end


  it "implements Enumerable" do
    expect(described_class).to respond_to(:all?)
    expect(described_class).to respond_to(:each_with_index)
    expect(described_class).to respond_to(:map)
    expect(described_class).to respond_to(:select)
    expect(described_class).to respond_to(:reject)
  end


  describe "#initialize" do
    before { described_class._instances.clear }

    it "lookups data from loaded config" do
      currency = described_class.new("USD")
      expect(currency.id).to                    eq :usd
      expect(currency.priority).to              eq 1
      expect(currency.iso_code).to              eq "USD"
      expect(currency.iso_numeric).to           eq "840"
      expect(currency.name).to                  eq "United States Dollar"
      expect(currency.decimal_mark).to          eq "."
      expect(currency.separator).to             eq "."
      expect(currency.thousands_separator).to   eq ","
      expect(currency.delimiter).to             eq ","
      expect(currency.smallest_denomination).to eq 1
    end

    it 'caches instances' do
      currency = described_class.new("USD")

      expect(described_class._instances.length).to           eq 1
      expect(described_class._instances["usd"].object_id).to eq currency.object_id
    end

    it "raises UnknownCurrency with unknown currency" do
      expect { described_class.new("xxx") }.to raise_error(described_class::UnknownCurrency, /xxx/)
    end

    it 'returns old object for the same :key' do
      expect(described_class.new("USD")).to be(described_class.new("USD"))
      expect(described_class.new("USD")).to be(described_class.new(:usd))
      expect(described_class.new("USD")).to be(described_class.new(:USD))
      expect(described_class.new("USD")).to be(described_class.new('usd'))
      expect(described_class.new("USD")).to be(described_class.new('Usd'))
    end

    it 'returns new object for the different :key' do
      expect(described_class.new("USD")).to_not be(described_class.new("EUR"))
    end

    it 'is thread safe' do
      ids = []
      2.times.map{ Thread.new{ ids << described_class.new("USD").object_id }}.each(&:join)
      expect(ids.uniq.length).to eq(1)
    end
  end

  describe "#<=>" do
    it "compares objects by priority" do
      expect(described_class.new(:cad)).to be > described_class.new(:usd)
      expect(described_class.new(:usd)).to be < described_class.new(:eur)
    end

    it "compares by id when priority is the same" do
      described_class.register(iso_code: "ABD", priority: 15)
      described_class.register(iso_code: "ABC", priority: 15)
      described_class.register(iso_code: "ABE", priority: 15)
      abd = described_class.find("ABD")
      abc = described_class.find("ABC")
      abe = described_class.find("ABE")
      expect(abd).to be > abc
      expect(abe).to be > abd
      described_class.unregister("ABD")
      described_class.unregister("ABC")
      described_class.unregister("ABE")
    end

    context "when one of the currencies has no 'priority' set" do
      it "compares by id" do
        described_class.register(iso_code: "ABD") # No priority
        abd = described_class.find(:abd)
        usd = described_class.find(:usd)
        expect(abd).to be < usd
        described_class.unregister(iso_code: "ABD")
      end
    end
  end

  describe "#==" do
    it "returns true if self === other" do
      currency = described_class.new(:eur)
      expect(currency).to eq currency
    end

    it "returns true if the id is equal ignorning case" do
      expect(described_class.new(:eur)).to     eq described_class.new(:eur)
      expect(described_class.new(:eur)).to     eq described_class.new(:EUR)
      expect(described_class.new(:eur)).not_to eq described_class.new(:usd)
    end

    it "allows direct comparison of currencies and symbols/strings" do
      expect(described_class.new(:eur)).to     eq 'eur'
      expect(described_class.new(:eur)).to     eq 'EUR'
      expect(described_class.new(:eur)).to     eq :eur
      expect(described_class.new(:eur)).to     eq :EUR
      expect(described_class.new(:eur)).not_to eq 'usd'
    end

    it "allows comparison with nil and returns false" do
      expect(described_class.new(:eur)).not_to be_nil
    end
  end

  describe "#eql?" do
    it "returns true if #== returns true" do
      expect(described_class.new(:eur).eql?(described_class.new(:eur))).to be true
      expect(described_class.new(:eur).eql?(described_class.new(:usd))).to be false
    end
  end

  describe "#hash" do
    it "returns the same value for equal objects" do
      expect(described_class.new(:eur).hash).to eq described_class.new(:eur).hash
      expect(described_class.new(:eur).hash).not_to eq described_class.new(:usd).hash
    end

    it "can be used to return the intersection of Currency object arrays" do
      intersection = [described_class.new(:eur), described_class.new(:usd)] & [described_class.new(:eur)]
      expect(intersection).to eq [described_class.new(:eur)]
    end
  end

  describe "#inspect" do
    it "works as documented" do
      expect(described_class.new(:usd).inspect).to eq %Q{#<Money::Currency id: usd, priority: 1, symbol_first: true, thousands_separator: ,, html_entity: $, decimal_mark: ., name: United States Dollar, symbol: $, subunit_to_unit: 100, exponent: 2, iso_code: USD, iso_numeric: 840, subunit: Cent, smallest_denomination: 1>}
    end
  end

  describe "#iso?" do
    it "returns true for iso currency" do
      expect(described_class.new(:eur).iso?).to be true
    end

    it "returns false if the currency is not iso" do
      expect(described_class.new(:btc).iso?).to be false
    end
  end

  describe "#to_s" do
    it "works as documented" do
      expect(described_class.new(:usd).to_s).to eq("USD")
      expect(described_class.new(:eur).to_s).to eq("EUR")
    end
  end

  describe "#to_str" do
    it "works as documented" do
      expect(described_class.new(:usd).to_str).to eq("USD")
      expect(described_class.new(:eur).to_str).to eq("EUR")
    end
  end

  describe "#to_sym" do
    it "works as documented" do
      expect(described_class.new(:usd).to_sym).to eq(:USD)
      expect(described_class.new(:eur).to_sym).to eq(:EUR)
    end
  end

  describe "#to_currency" do
    it "works as documented" do
      usd = described_class.new(:usd)
      expect(usd.to_currency).to eq usd
    end

    it "doesn't create new symbols indefinitely" do
      expect { described_class.new("bogus") }.to raise_exception(described_class::UnknownCurrency)
      expect(Symbol.all_symbols.map{|s| s.to_s}).not_to include("bogus")
    end
  end

  describe "#code" do
    it "works as documented" do
      expect(described_class.new(:usd).code).to eq "$"
      expect(described_class.new(:azn).code).to eq "\u20BC"
    end
  end

  describe "#exponent" do
    it "conforms to iso 4217" do
      expect(described_class.new(:jpy).exponent).to eq 0
      expect(described_class.new(:usd).exponent).to eq 2
      expect(described_class.new(:iqd).exponent).to eq 3
    end
  end

<<<<<<< HEAD
    describe "#decimal_places" do
      it "proper places for known currency" do
        expect(Currency.new(:mru).decimal_places).to eq 1
        expect(Currency.new(:usd).decimal_places).to eq 2
      end
=======
  describe "#decimal_places" do
    it "proper places for known currency" do
      expect(described_class.new(:mro).decimal_places).to eq 1
      expect(described_class.new(:usd).decimal_places).to eq 2
    end
>>>>>>> 8754d9ae

    it "proper places for custom currency" do
      register_foo
      expect(described_class.new(:foo).decimal_places).to eq 3
      unregister_foo
    end
  end
end<|MERGE_RESOLUTION|>--- conflicted
+++ resolved
@@ -383,19 +383,11 @@
     end
   end
 
-<<<<<<< HEAD
-    describe "#decimal_places" do
-      it "proper places for known currency" do
-        expect(Currency.new(:mru).decimal_places).to eq 1
-        expect(Currency.new(:usd).decimal_places).to eq 2
-      end
-=======
   describe "#decimal_places" do
     it "proper places for known currency" do
-      expect(described_class.new(:mro).decimal_places).to eq 1
-      expect(described_class.new(:usd).decimal_places).to eq 2
-    end
->>>>>>> 8754d9ae
+      expect(Currency.new(:mru).decimal_places).to eq 1
+      expect(Currency.new(:usd).decimal_places).to eq 2
+    end
 
     it "proper places for custom currency" do
       register_foo
