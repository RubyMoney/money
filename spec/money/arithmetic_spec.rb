# frozen_string_literal: true

RSpec.describe Money::Arithmetic do
  describe "-@" do
    it "changes the sign of a number" do
      expect((- Money.new(0))).to  eq Money.new(0)
      expect((- Money.new(1))).to  eq Money.new(-1)
      expect((- Money.new(-1))).to eq Money.new(1)
    end

    it "preserves the class in the result when using a subclass of Money" do
      special_money_class = Class.new(Money)
      expect(- special_money_class.new(10_00)).to be_a special_money_class
    end

    it_behaves_like 'instance with custom bank', :-@
  end

  describe "#==" do
    it "returns true if both the amounts and currencies are equal" do
      expect(Money.new(1_00, "USD")).to     eq Money.new(1_00, "USD")
      expect(Money.new(1_00, "USD")).not_to eq Money.new(1_00, "EUR")
      expect(Money.new(1_00, "USD")).not_to eq Money.new(2_00, "USD")
      expect(Money.new(1_00, "USD")).not_to eq Money.new(99_00, "EUR")
    end

    it "returns true if both amounts are zero, even if currency differs" do
      expect(Money.new(0, "USD")).to eq Money.new(0, "USD")
      expect(Money.new(0, "USD")).to eq Money.new(0, "EUR")
      expect(Money.new(0, "USD")).to eq Money.new(0, "AUD")
      expect(Money.new(0, "USD")).to eq Money.new(0, "JPY")
    end

    it "returns false if used to compare with an object that doesn't inherit from Money" do
      expect(Money.new(1_00, "USD")).not_to eq Object.new
      expect(Money.new(1_00, "USD")).not_to eq Class
      expect(Money.new(1_00, "USD")).not_to eq Kernel
      expect(Money.new(1_00, "USD")).not_to eq(/foo/)
      expect(Money.new(1_00, "USD")).not_to eq nil
    end

    it "can be used to compare with an object that inherits from Money" do
      klass = Class.new(Money)

      expect(Money.new(1_00, "USD")).to     eq klass.new(1_00, "USD")
      expect(Money.new(2_50, "USD")).to     eq klass.new(2_50, "USD")
      expect(Money.new(2_50, "USD")).not_to eq klass.new(3_00, "USD")
      expect(Money.new(1_00, "GBP")).not_to eq klass.new(1_00, "USD")
    end

    it 'allows comparison with zero' do
      expect(Money.new(0, "USD")).to eq 0
      expect(Money.new(0, "EUR")).to eq 0
      expect(Money.new(0, "USD")).to eq 0.0
      expect(Money.new(0, "USD")).to eq BigDecimal(0)
      expect(Money.new(1, "USD")).to_not eq 0
    end

    it 'raises error for non-zero numerics' do
      expect { Money.new(1_00, "USD") == 1 }.to raise_error ArgumentError
      expect { Money.new(1_00, "USD") == -2.0 }.to raise_error ArgumentError
      expect { Money.new(1_00, "USD") == Float::INFINITY }.to raise_error ArgumentError
    end
  end

  describe "#eql?" do
    it "returns true if and only if their amount and currency are equal" do
      expect(Money.new(1_00, "USD").eql?(Money.new(1_00, "USD"))).to  be true
      expect(Money.new(1_00, "USD").eql?(Money.new(1_00, "EUR"))).to  be false
      expect(Money.new(1_00, "USD").eql?(Money.new(2_00, "USD"))).to  be false
      expect(Money.new(1_00, "USD").eql?(Money.new(99_00, "EUR"))).to be false
    end

    context "with strict_eql_compare set to false" do
      before { Money.strict_eql_compare = false }
      after { Money.setup_defaults }

      it "returns true when comparing zero" do
        expect(Money.new(0, "USD").eql?(Money.new(0, "USD"))).to be true
        expect(Money.new(0, "USD").eql?(Money.new(0, "EUR"))).to be true
        expect(Money.new(0, "EUR").eql?(Money.new(0, "USD"))).to be true
      end

      it "warns" do
        amount = Money.new(0, "USD")
        allow(amount).to receive(:warn)

        expect(amount.eql?(Money.new(0, "EUR"))).to be true
        expect(amount).to have_received(:warn)
          .with(/\A\[DEPRECATION\] Comparing 0 USD with 0 EUR using `#eql\?`/)
      end
    end

    context "with strict_eql_compare set to true" do
      before { Money.strict_eql_compare = true }
      after { Money.setup_defaults }

      it "does not make an exception for zero" do
        expect(Money.new(0, "USD").eql?(Money.new(0, "USD"))).to be true
        expect(Money.new(0, "USD").eql?(Money.new(0, "EUR"))).to be false
        expect(Money.new(0, "EUR").eql?(Money.new(0, "USD"))).to be false
      end

      it "does not warn" do
        amount = Money.new(0, "USD")
        allow(amount).to receive(:warn)

        expect(amount.eql?(Money.new(0, "EUR"))).to be false
        expect(amount).not_to have_received(:warn)
      end
    end

    it "returns false if used to compare with an object that doesn't inherit from Money" do
      expect(Money.new(1_00, "USD").eql?(Object.new)).to be false
      expect(Money.new(1_00, "USD").eql?(Class)).to      be false
      expect(Money.new(1_00, "USD").eql?(Kernel)).to     be false
      expect(Money.new(1_00, "USD").eql?(/foo/)).to      be false
      expect(Money.new(1_00, "USD").eql?(nil)).to        be false
      expect(Money.new(1_00, "USD").eql?(1.0)).to        be false
      expect(Money.new(1_00, "USD").eql?(1)).to          be false
      expect(Money.new(1_00, "USD").eql?(1_00)).to       be false
    end

    it "can be used to compare with an object that inherits from Money" do
      klass = Class.new(Money)

      expect(Money.new(1_00, "USD").eql?(klass.new(1_00, "USD"))).to be true
      expect(Money.new(2_50, "USD").eql?(klass.new(2_50, "USD"))).to be true
      expect(Money.new(2_50, "USD").eql?(klass.new(3_00, "USD"))).to be false
      expect(Money.new(1_00, "GBP").eql?(klass.new(1_00, "USD"))).to be false
    end
  end

  describe "#<=>" do
    it "compares the two object amounts (same currency)" do
      expect((Money.new(1_00, "USD") <=> Money.new(1_00, "USD"))).to eq 0
      expect((Money.new(1_00, "USD") <=> Money.new(99, "USD"))).to be > 0
      expect((Money.new(1_00, "USD") <=> Money.new(2_00, "USD"))).to be < 0
    end

    it "converts other object amount to current currency, then compares the two object amounts (different currency)" do
      target = Money.new(200_00, "EUR")
      expect(target).to receive(:exchange_to).with(Money::Currency.new("USD")).and_return(Money.new(300_00, "USD"))
      expect(Money.new(100_00, "USD") <=> target).to be < 0

      target = Money.new(200_00, "EUR")
      expect(target).to receive(:exchange_to).with(Money::Currency.new("USD")).and_return(Money.new(100_00, "USD"))
      expect(Money.new(100_00, "USD") <=> target).to eq 0

      target = Money.new(200_00, "EUR")
      expect(target).to receive(:exchange_to).with(Money::Currency.new("USD")).and_return(Money.new(99_00, "USD"))
      expect(Money.new(100_00, "USD") <=> target).to be > 0
    end

    it "returns nil if currency conversion fails, and therefore cannot be compared" do
      target = Money.new(200_00, "EUR")
      expect(target).to receive(:exchange_to).with(Money::Currency.new("USD")).and_raise(Money::Bank::UnknownRate)
      expect(Money.new(100_00, "USD") <=> target).to be_nil
    end

    it "can be used to compare with an object that inherits from Money" do
      klass = Class.new(Money)

      expect(Money.new(1_00) <=> klass.new(1_00)).to eq 0
      expect(Money.new(1_00) <=> klass.new(99)).to be > 0
      expect(Money.new(1_00) <=> klass.new(2_00)).to be < 0
    end

    it "returns nil when comparing with an object that doesn't inherit from Money" do
      expect(Money.new(1_00) <=> 100).to be_nil
      expect(Money.new(1_00) <=> Object.new).to be_nil
      expect(Money.new(1_00) <=> Class).to be_nil
      expect(Money.new(1_00) <=> Kernel).to be_nil
      expect(Money.new(1_00) <=> /foo/).to be_nil
    end

    context 'when conversions disallowed' do
      around do |example|
        begin
          old_default_bank = Money.default_bank
          Money.disallow_currency_conversion!
          example.run
        ensure
          Money.default_bank = old_default_bank
        end
      end

      context 'when currencies differ' do
        context 'when both values are 1_00' do
          it 'raises currency error' do
            expect { Money.usd(1_00) <=> Money.gbp(1_00) }.to raise_error Money::Bank::DifferentCurrencyError
          end
        end

        context 'when both values are 0' do
          it 'considers them equal' do
            expect(Money.usd(0) <=> Money.gbp(0)).to eq(0)
          end
        end
      end
    end

    it 'compares with numeric 0' do
      expect(Money.usd(1) < 0).to eq false
      expect(Money.usd(1) > 0.0).to eq true
      expect(Money.usd(0) >= 0.0).to eq true
    end

    it 'compares with zero Money in any currency' do
      expect(Money.new(42, 'USD') > Money.zero('USD')).to eq(true)
      expect(Money.new(42, 'USD') > Money.zero('CAD')).to eq(true)
      expect(Money.new(42, 'CAD') > Money.zero('USD')).to eq(true)

      expect(Money.zero('USD') > Money.new(42, 'USD')).to eq(false)
      expect(Money.zero('CAD') > Money.new(42, 'USD')).to eq(false)
      expect(Money.zero('USD') > Money.new(42, 'CAD')).to eq(false)

      expect(Money.zero('USD') == Money.zero('USD')).to be(true)
      expect(Money.zero('USD') == Money.zero('CAD')).to be(true)
    end
  end

  describe "#positive?" do
    it "returns true if the amount is greater than 0" do
      expect(Money.new(1)).to be_positive
    end

    it "returns false if the amount is 0" do
      expect(Money.new(0)).not_to be_positive
    end

    it "returns false if the amount is negative" do
      expect(Money.new(-1)).not_to be_positive
    end
  end

  describe "#negative?" do
    it "returns true if the amount is less than 0" do
      expect(Money.new(-1)).to be_negative
    end

    it "returns false if the amount is 0" do
      expect(Money.new(0)).not_to be_negative
    end

    it "returns false if the amount is greater than 0" do
      expect(Money.new(1)).not_to be_negative
    end
  end

  describe "#+" do
    it "adds other amount to current amount (same currency)" do
      expect(Money.new(10_00, "USD") + Money.new(90, "USD")).to eq Money.new(10_90, "USD")
    end

    it "converts other object amount to current currency and adds other amount to current amount (different currency)" do
      other = Money.new(90, "EUR")
      expect(other).to receive(:exchange_to).with(Money::Currency.new("USD")).and_return(Money.new(9_00, "USD"))
      expect(Money.new(10_00, "USD") + other).to eq Money.new(19_00, "USD")
    end

    it "adds Integer 0 to money and returns the same amount" do
      expect(Money.new(10_00) + 0).to eq Money.new(10_00)
    end

    it "preserves the class in the result when using a subclass of Money" do
      special_money_class = Class.new(Money)
      expect(special_money_class.new(10_00, "USD") + Money.new(90, "USD")).to be_a special_money_class
    end

    it "raises TypeError when adding non-zero Numeric" do
      expect { Money.new(10_00) + 1.0 }.to raise_error(TypeError, "Can't add or subtract a non-zero Float value")
    end

    it "raises TypeError when adding a non-Numeric value" do
      expect { Money.new(10_00) + nil }.to raise_error(TypeError, "Unsupported argument type: NilClass")
    end

    it_behaves_like 'instance with custom bank', :+, -> { Money.new(1) }
  end

  describe "#-" do
    it "subtracts other amount from current amount (same currency)" do
      expect(Money.new(10_00, "USD") - Money.new(90, "USD")).to eq Money.new(9_10, "USD")
    end

    it "converts other object amount to current currency and subtracts other amount from current amount (different currency)" do
      other = Money.new(90, "EUR")
      expect(other).to receive(:exchange_to).with(Money::Currency.new("USD")).and_return(Money.new(9_00, "USD"))
      expect(Money.new(10_00, "USD") - other).to eq Money.new(1_00, "USD")
    end

    it "subtract Integer 0 to money and returns the same amount" do
      expect(Money.new(10_00) - 0).to eq Money.new(10_00)
    end

    it "preserves the class in the result when using a subclass of Money" do
      special_money_class = Class.new(Money)
      expect(special_money_class.new(10_00, "USD") - Money.new(90, "USD")).to be_a special_money_class
    end

    it "raises TypeError when adding non-zero Numeric" do
      expect { Money.new(10_00) - 1.0 }.to raise_error(TypeError, "Can't add or subtract a non-zero Float value")
    end

    it "raises TypeError when adding a non-Numeric value" do
      expect { Money.new(10_00) - nil }.to raise_error(TypeError, "Unsupported argument type: NilClass")
    end

    it_behaves_like 'instance with custom bank', :-, -> { Money.new(1) }
  end

  describe "#*" do
    it "multiplies Money by Integer and returns Money" do
      ts = [
        {a: Money.new( 10, :USD), b: 4, c: Money.new( 40, :USD)},
        {a: Money.new( 10, :USD), b: -4, c: Money.new(-40, :USD)},
        {a: Money.new(-10, :USD), b: 4, c: Money.new(-40, :USD)},
        {a: Money.new(-10, :USD), b: -4, c: Money.new( 40, :USD)},
      ]
      ts.each do |t|
        expect(t[:a] * t[:b]).to eq t[:c]
      end
    end

    it "does not multiply Money by Money (same currency)" do
      expect { Money.new(10, :USD) * Money.new(4, :USD) }.to raise_error(TypeError)
    end

    it "does not multiply Money by Money (different currency)" do
      expect { Money.new(10, :USD) * Money.new(4, :EUR) }.to raise_error(TypeError)
    end

    it "does not multiply Money by an object which is NOT a number" do
      expect { Money.new(10, :USD) *  'abc' }.to raise_error(TypeError)
    end

    it "preserves the class in the result when using a subclass of Money" do
      special_money_class = Class.new(Money)
      expect(special_money_class.new(10_00, "USD") * 2).to be_a special_money_class
    end

    it_behaves_like 'instance with custom bank', :*, 1
  end

  describe "#/" do
    it "divides Money by Integer and returns Money" do
      ts = [
        {a: Money.new( 13, :USD), b: 4, c: Money.new( 3, :USD)},
        {a: Money.new( 13, :USD), b: -4, c: Money.new(-3, :USD)},
        {a: Money.new(-13, :USD), b: 4, c: Money.new(-3, :USD)},
        {a: Money.new(-13, :USD), b: -4, c: Money.new( 3, :USD)},
      ]
      ts.each do |t|
        expect(t[:a] / t[:b]).to eq t[:c]
      end
    end

    it "preserves the class in the result when using a subclass of Money" do
      special_money_class = Class.new(Money)
      expect(special_money_class.new(10_00, "USD") / 2).to be_a special_money_class
    end

    context 'rounding preference' do
      before do
        allow(Money).to receive(:rounding_mode).and_return(rounding_mode)
      end

      after do
        allow(Money).to receive(:rounding_mode).and_call_original
      end

      context 'ceiling rounding' do
        let(:rounding_mode) { BigDecimal::ROUND_CEILING }
        it "obeys the rounding preference" do
          expect(Money.new(10) / 3).to eq Money.new(4)
        end
      end

      context 'floor rounding' do
        let(:rounding_mode) { BigDecimal::ROUND_FLOOR }
        it "obeys the rounding preference" do
          expect(Money.new(10) / 6).to eq Money.new(1)
        end
      end

      context 'half up rounding' do
        let(:rounding_mode) { BigDecimal::ROUND_HALF_UP }
        it "obeys the rounding preference" do
          expect(Money.new(10) / 4).to eq Money.new(3)
        end
      end

      context 'half down rounding' do
        let(:rounding_mode) { BigDecimal::ROUND_HALF_DOWN }
        it "obeys the rounding preference" do
          expect(Money.new(10) / 4).to eq Money.new(2)
        end
      end
    end

    it "divides Money by Money (same currency) and returns Float" do
      ts = [
        {a: Money.new( 13, :USD), b: Money.new( 4, :USD), c: 3.25},
        {a: Money.new( 13, :USD), b: Money.new(-4, :USD), c: -3.25},
        {a: Money.new(-13, :USD), b: Money.new( 4, :USD), c: -3.25},
        {a: Money.new(-13, :USD), b: Money.new(-4, :USD), c: 3.25},
      ]
      ts.each do |t|
        expect(t[:a] / t[:b]).to eq t[:c]
      end
    end

    it "divides Money by Money (different currency) and returns Float" do
      ts = [
        {a: Money.new( 13, :USD), b: Money.new( 4, :EUR), c: 1.625},
        {a: Money.new( 13, :USD), b: Money.new(-4, :EUR), c: -1.625},
        {a: Money.new(-13, :USD), b: Money.new( 4, :EUR), c: -1.625},
        {a: Money.new(-13, :USD), b: Money.new(-4, :EUR), c: 1.625},
      ]
      ts.each do |t|
        expect(t[:b]).to receive(:exchange_to).once.with(t[:a].currency).and_return(Money.new(t[:b].cents * 2, :USD))
        expect(t[:a] / t[:b]).to eq t[:c]
      end
    end

    context "with infinite_precision", :default_infinite_precision_true do
      it "uses BigDecimal division" do
        ts = [
          {a: Money.new( 13, :USD), b: 4, c: Money.new( 3.25, :USD)},
          {a: Money.new( 13, :USD), b: -4, c: Money.new(-3.25, :USD)},
          {a: Money.new(-13, :USD), b: 4, c: Money.new(-3.25, :USD)},
          {a: Money.new(-13, :USD), b: -4, c: Money.new( 3.25, :USD)},
        ]
        ts.each do |t|
          expect(t[:a] / t[:b]).to eq t[:c]
        end
      end
    end

    it "raises ZeroDivisionError when dividing by Money with zero value" do
      money = Money.new(100, "USD")
      zero_money = Money.new(0, "USD")

      expect { money / zero_money }.to raise_error(ZeroDivisionError, "divided by Money(0)")
    end

    it "raises ZeroDivisionError when dividing by Money with zero value in same currency" do
      money = Money.new(100, "USD")
      zero_usd = Money.new(0, "USD")

      expect { money / zero_usd }.to raise_error(ZeroDivisionError, "divided by Money(0)")
    end

    it "raises ZeroDivisionError when dividing by numeric zero" do
      money = Money.new(100, "USD")

      expect { money / 0 }.to raise_error(ZeroDivisionError, "divided by zero")
      expect { money / 0.0 }.to raise_error(ZeroDivisionError, "divided by zero")
      expect { money / BigDecimal("0") }.to raise_error(ZeroDivisionError, "divided by zero")
    end

    it_behaves_like 'instance with custom bank', :/, 1
  end

  describe "#div" do
    it "divides Money by Integer and returns Money" do
      ts = [
          {a: Money.new( 13, :USD), b: 4, c: Money.new( 3, :USD)},
          {a: Money.new( 13, :USD), b: -4, c: Money.new(-3, :USD)},
          {a: Money.new(-13, :USD), b: 4, c: Money.new(-3, :USD)},
          {a: Money.new(-13, :USD), b: -4, c: Money.new( 3, :USD)},
      ]
      ts.each do |t|
        expect(t[:a].div(t[:b])).to eq t[:c]
      end
    end

    it "divides Money by Money (same currency) and returns Float" do
      ts = [
          {a: Money.new( 13, :USD), b: Money.new( 4, :USD), c: 3.25},
          {a: Money.new( 13, :USD), b: Money.new(-4, :USD), c: -3.25},
          {a: Money.new(-13, :USD), b: Money.new( 4, :USD), c: -3.25},
          {a: Money.new(-13, :USD), b: Money.new(-4, :USD), c: 3.25},
      ]
      ts.each do |t|
        expect(t[:a].div(t[:b])).to eq t[:c]
      end
    end

    it "divides Money by Money (different currency) and returns Float" do
      ts = [
          {a: Money.new( 13, :USD), b: Money.new( 4, :EUR), c: 1.625},
          {a: Money.new( 13, :USD), b: Money.new(-4, :EUR), c: -1.625},
          {a: Money.new(-13, :USD), b: Money.new( 4, :EUR), c: -1.625},
          {a: Money.new(-13, :USD), b: Money.new(-4, :EUR), c: 1.625},
      ]
      ts.each do |t|
        expect(t[:b]).to receive(:exchange_to).once.with(t[:a].currency).and_return(Money.new(t[:b].cents * 2, :USD))
        expect(t[:a].div(t[:b])).to eq t[:c]
      end
    end

    context "with infinite_precision", :default_infinite_precision_true do
      it "uses BigDecimal division" do
        ts = [
          {a: Money.new( 13, :USD), b: 4, c: Money.new( 3.25, :USD)},
          {a: Money.new( 13, :USD), b: -4, c: Money.new(-3.25, :USD)},
          {a: Money.new(-13, :USD), b: 4, c: Money.new(-3.25, :USD)},
          {a: Money.new(-13, :USD), b: -4, c: Money.new( 3.25, :USD)},
        ]
        ts.each do |t|
          expect(t[:a].div(t[:b])).to eq t[:c]
        end
      end
    end
  end

  describe "#divmod" do
    it "calculates division and modulo with Integer" do
      ts = [
          {a: Money.new( 13, :USD), b: 4, c: [Money.new( 3, :USD), Money.new( 1, :USD)]},
          {a: Money.new( 13, :USD), b: -4, c: [Money.new(-4, :USD), Money.new(-3, :USD)]},
          {a: Money.new(-13, :USD), b: 4, c: [Money.new(-4, :USD), Money.new( 3, :USD)]},
          {a: Money.new(-13, :USD), b: -4, c: [Money.new( 3, :USD), Money.new(-1, :USD)]},
      ]
      ts.each do |t|
        expect(t[:a].divmod(t[:b])).to eq t[:c]
      end
    end

    it "calculates division and modulo with Money (same currency)" do
      ts = [
          {a: Money.new( 13, :USD), b: Money.new( 4, :USD), c: [ 3, Money.new( 1, :USD)]},
          {a: Money.new( 13, :USD), b: Money.new(-4, :USD), c: [-4, Money.new(-3, :USD)]},
          {a: Money.new(-13, :USD), b: Money.new( 4, :USD), c: [-4, Money.new( 3, :USD)]},
          {a: Money.new(-13, :USD), b: Money.new(-4, :USD), c: [ 3, Money.new(-1, :USD)]},
      ]
      ts.each do |t|
        expect(t[:a].divmod(t[:b])).to eq t[:c]
      end
    end

    it "calculates division and modulo with Money (different currency)" do
      ts = [
          {a: Money.new( 13, :USD), b: Money.new( 4, :EUR), c: [ 1, Money.new( 5, :USD)]},
          {a: Money.new( 13, :USD), b: Money.new(-4, :EUR), c: [-2, Money.new(-3, :USD)]},
          {a: Money.new(-13, :USD), b: Money.new( 4, :EUR), c: [-2, Money.new( 3, :USD)]},
          {a: Money.new(-13, :USD), b: Money.new(-4, :EUR), c: [ 1, Money.new(-5, :USD)]},
      ]
      ts.each do |t|
        expect(t[:b]).to receive(:exchange_to).once.with(t[:a].currency).and_return(Money.new(t[:b].cents * 2, :USD))
        expect(t[:a].divmod(t[:b])).to eq t[:c]
      end
    end

    context "with infinite_precision", :default_infinite_precision_true do
      it "uses BigDecimal division" do
        ts = [
            {a: Money.new( 13, :USD), b: 4, c: [Money.new( 3, :USD), Money.new( 1, :USD)]},
            {a: Money.new( 13, :USD), b: -4, c: [Money.new(-4, :USD), Money.new(-3, :USD)]},
            {a: Money.new(-13, :USD), b: 4, c: [Money.new(-4, :USD), Money.new( 3, :USD)]},
            {a: Money.new(-13, :USD), b: -4, c: [Money.new( 3, :USD), Money.new(-1, :USD)]},
        ]
        ts.each do |t|
          expect(t[:a].divmod(t[:b])).to eq t[:c]
        end
      end
    end

    it "preserves the class in the result when dividing a subclass of Money by a fixnum" do
      special_money_class = Class.new(Money)
      expect(special_money_class.new(10_00, "USD").divmod(4).last).to be_a special_money_class
    end

    it "preserves the class in the result when using a subclass of Money by a subclass of Money" do
      special_money_class = Class.new(Money)
      expect(special_money_class.new(10_00, "USD").divmod(special_money_class.new(4_00)).last).to be_a special_money_class
    end

<<<<<<< HEAD
    it "raises ZeroDivisionError when dividing by Money with zero value" do
      money = Money.new(100, "USD")
      zero_money = Money.new(0, "USD")

      expect { money.divmod(zero_money) }.to raise_error(ZeroDivisionError, "divided by Money(0)")
    end

    it "raises ZeroDivisionError when dividing by Money with zero value in same currency" do
      money = Money.new(100, "USD")
      zero_usd = Money.new(0, "USD")

      expect { money.divmod(zero_usd) }.to raise_error(ZeroDivisionError, "divided by Money(0)")
    end

    it "raises ZeroDivisionError when dividing by numeric zero" do
      money = Money.new(100, "USD")

      expect { money.divmod(0) }.to raise_error(ZeroDivisionError, "divided by zero")
      expect { money.divmod(0.0) }.to raise_error(ZeroDivisionError, "divided by zero")
      expect { money.divmod(BigDecimal("0")) }.to raise_error(ZeroDivisionError, "divided by zero")
    end

    it_behaves_like 'instance with custom bank', :divmod, Money.new(1)
=======
    it_behaves_like 'instance with custom bank', :divmod, -> { Money.new(1) }
>>>>>>> 5c20334d
    it_behaves_like 'instance with custom bank', :divmod, 1
  end

  describe "#modulo" do
    it "calculates modulo with Integer" do
      ts = [
          {a: Money.new( 13, :USD), b: 4, c: Money.new( 1, :USD)},
          {a: Money.new( 13, :USD), b: -4, c: Money.new(-3, :USD)},
          {a: Money.new(-13, :USD), b: 4, c: Money.new( 3, :USD)},
          {a: Money.new(-13, :USD), b: -4, c: Money.new(-1, :USD)},
      ]
      ts.each do |t|
        expect(t[:a].modulo(t[:b])).to eq t[:c]
      end
    end

    it "calculates modulo with Money (same currency)" do
      ts = [
          {a: Money.new( 13, :USD), b: Money.new( 4, :USD), c: Money.new( 1, :USD)},
          {a: Money.new( 13, :USD), b: Money.new(-4, :USD), c: Money.new(-3, :USD)},
          {a: Money.new(-13, :USD), b: Money.new( 4, :USD), c: Money.new( 3, :USD)},
          {a: Money.new(-13, :USD), b: Money.new(-4, :USD), c: Money.new(-1, :USD)},
      ]
      ts.each do |t|
        expect(t[:a].modulo(t[:b])).to eq t[:c]
      end
    end

    it "calculates modulo with Money (different currency)" do
      ts = [
          {a: Money.new( 13, :USD), b: Money.new( 4, :EUR), c: Money.new( 5, :USD)},
          {a: Money.new( 13, :USD), b: Money.new(-4, :EUR), c: Money.new(-3, :USD)},
          {a: Money.new(-13, :USD), b: Money.new( 4, :EUR), c: Money.new( 3, :USD)},
          {a: Money.new(-13, :USD), b: Money.new(-4, :EUR), c: Money.new(-5, :USD)},
      ]
      ts.each do |t|
        expect(t[:b]).to receive(:exchange_to).once.with(t[:a].currency).and_return(Money.new(t[:b].cents * 2, :USD))
        expect(t[:a].modulo(t[:b])).to eq t[:c]
      end
    end
  end

  describe "#%" do
    it "calculates modulo with Integer" do
      ts = [
          {a: Money.new( 13, :USD), b: 4, c: Money.new( 1, :USD)},
          {a: Money.new( 13, :USD), b: -4, c: Money.new(-3, :USD)},
          {a: Money.new(-13, :USD), b: 4, c: Money.new( 3, :USD)},
          {a: Money.new(-13, :USD), b: -4, c: Money.new(-1, :USD)},
      ]
      ts.each do |t|
        expect(t[:a] % t[:b]).to eq t[:c]
      end
    end

    it "calculates modulo with Money (same currency)" do
      ts = [
          {a: Money.new( 13, :USD), b: Money.new( 4, :USD), c: Money.new( 1, :USD)},
          {a: Money.new( 13, :USD), b: Money.new(-4, :USD), c: Money.new(-3, :USD)},
          {a: Money.new(-13, :USD), b: Money.new( 4, :USD), c: Money.new( 3, :USD)},
          {a: Money.new(-13, :USD), b: Money.new(-4, :USD), c: Money.new(-1, :USD)},
      ]
      ts.each do |t|
        expect(t[:a] % t[:b]).to eq t[:c]
      end
    end

    it "calculates modulo with Money (different currency)" do
      ts = [
          {a: Money.new( 13, :USD), b: Money.new( 4, :EUR), c: Money.new( 5, :USD)},
          {a: Money.new( 13, :USD), b: Money.new(-4, :EUR), c: Money.new(-3, :USD)},
          {a: Money.new(-13, :USD), b: Money.new( 4, :EUR), c: Money.new( 3, :USD)},
          {a: Money.new(-13, :USD), b: Money.new(-4, :EUR), c: Money.new(-5, :USD)},
      ]
      ts.each do |t|
        expect(t[:b]).to receive(:exchange_to).once.with(t[:a].currency).and_return(Money.new(t[:b].cents * 2, :USD))
        expect(t[:a] % t[:b]).to eq t[:c]
      end
    end
  end

  describe "#remainder" do
    it "calculates remainder with Integer" do
      ts = [
          {a: Money.new( 13, :USD), b: 4, c: Money.new( 1, :USD)},
          {a: Money.new( 13, :USD), b: -4, c: Money.new( 1, :USD)},
          {a: Money.new(-13, :USD), b: 4, c: Money.new(-1, :USD)},
          {a: Money.new(-13, :USD), b: -4, c: Money.new(-1, :USD)},
      ]
      ts.each do |t|
        expect(t[:a].remainder(t[:b])).to eq t[:c]
      end
    end

    it_behaves_like 'instance with custom bank', :remainder, -1
  end

  describe "#abs" do
    it "returns the absolute value as a new Money object" do
      n = Money.new(-1, :USD)
      expect(n.abs).to eq Money.new( 1, :USD)
      expect(n).to     eq Money.new(-1, :USD)
    end

    it "preserves the class in the result when using a subclass of Money" do
      special_money_class = Class.new(Money)
      expect(special_money_class.new(-1).abs).to be_a special_money_class
    end

    it_behaves_like 'instance with custom bank', :abs
  end

  describe "#zero?" do
    it "returns whether the amount is 0" do
      expect(Money.new(0, "USD")).to be_zero
      expect(Money.new(0, "EUR")).to be_zero
      expect(Money.new(1, "USD")).not_to be_zero
      expect(Money.new(10, "YEN")).not_to be_zero
      expect(Money.new(-1, "EUR")).not_to be_zero
    end
  end

  describe "#nonzero?" do
    it "returns whether the amount is not 0" do
      expect(Money.new(0, "USD")).not_to be_nonzero
      expect(Money.new(0, "EUR")).not_to be_nonzero
      expect(Money.new(1, "USD")).to be_nonzero
      expect(Money.new(10, "YEN")).to be_nonzero
      expect(Money.new(-1, "EUR")).to be_nonzero
    end

    it "has the same return-value semantics as Numeric#nonzero?" do
      expect(Money.new(0, "USD").nonzero?).to be_nil

      money = Money.new(1, "USD")
      expect(money.nonzero?).to be_equal(money)
    end
  end

  describe "#coerce" do
    it 'allows non-default currency money objects to be summed' do
      result = 0 + Money.new(4, 'EUR') + Money.new(5, 'EUR')
      expect(result).to eq Money.new(9, 'EUR')
    end

    it "allows mathematical operations by coercing arguments" do
      result = 2 * Money.new(4, 'USD')
      expect(result).to eq Money.new(8, 'USD')
    end

    it "raises TypeError dividing by a Money (unless other is a Money)" do
      expect {
        2 / Money.new(2, 'USD')
      }.to raise_error(TypeError)
    end

    it "raises TypeError subtracting by a Money (unless other is a Money)" do
      expect {
        2 - Money.new(2, 'USD')
      }.to raise_error(TypeError)
    end

    it "raises TypeError adding by a Money (unless other is a Money)" do
      expect {
        2 + Money.new(2, 'USD')
      }.to raise_error(TypeError)
    end

    it "allows subtraction from numeric zero" do
      result = 0 - Money.new(4, 'USD')
      expect(result).to eq Money.new(-4, 'USD')
    end

    it "allows addition from numeric zero" do
      result = 0 + Money.new(4, 'USD')
      expect(result).to eq Money.new(4, 'USD')
    end

    it "treats multiplication as commutative" do
      expect {
        2 * Money.new(2, 'USD')
      }.to_not raise_error
      result = 2 * Money.new(2, 'USD')
      expect(result).to eq(Money.new(4, 'USD'))
    end

    it "doesn't work with non-numerics" do
      expect {
        "2" * Money.new(2, 'USD')
      }.to raise_error(TypeError)
    end

    it "correctly handles <=>" do
      expect {
        2 < Money.new(2, 'USD')
      }.to raise_error(ArgumentError)

      expect {
        2 > Money.new(2, 'USD')
      }.to raise_error(ArgumentError)

      expect {
        2 <= Money.new(2, 'USD')
      }.to raise_error(ArgumentError)

      expect {
        2 >= Money.new(2, 'USD')
      }.to raise_error(ArgumentError)

      expect(2 <=> Money.new(2, 'USD')).to be_nil
    end

    it 'compares with numeric 0' do
      expect(0 < Money.usd(1)).to eq true
      expect(0.0 > Money.usd(1)).to eq false
      expect(0.0 >= Money.usd(0)).to eq true
    end

    it "raises errors for all numeric types, not just Integer" do
      expect {
        2.0 / Money.new(2, 'USD')
      }.to raise_error(TypeError)

      expect {
        Rational(2,3) / Money.new(2, 'USD')
      }.to raise_error(TypeError)

      expect {
        BigDecimal(2) / Money.new(2, 'USD')
      }.to raise_error(TypeError)
    end
  end

  %w(+ - / divmod remainder).each do |op|
    describe "##{op}" do
      let(:instance) { Money.usd(1) }

      context 'when conversions disallowed' do
        around do |ex|
          begin
            old = Money.default_bank
            Money.disallow_currency_conversion!
            ex.run
          ensure
            Money.default_bank = old
          end
        end

        context 'and other is money with different currency' do
          let(:other) { Money.gbp(1) }

          it 'raises Money::Bank::DifferentCurrencyError' do
            expect { instance.send(op, other) }.to raise_error Money::Bank::DifferentCurrencyError
          end

          context 'even for zero' do
            let(:instance) { Money.usd(0) }
            let(:other) { Money.gbp(0) }

            it 'raises Money::Bank::DifferentCurrencyError' do
              expect { instance.send(op, other) }.to raise_error Money::Bank::DifferentCurrencyError
            end
          end
        end
      end
    end
  end
end<|MERGE_RESOLUTION|>--- conflicted
+++ resolved
@@ -578,7 +578,6 @@
       expect(special_money_class.new(10_00, "USD").divmod(special_money_class.new(4_00)).last).to be_a special_money_class
     end
 
-<<<<<<< HEAD
     it "raises ZeroDivisionError when dividing by Money with zero value" do
       money = Money.new(100, "USD")
       zero_money = Money.new(0, "USD")
@@ -601,10 +600,7 @@
       expect { money.divmod(BigDecimal("0")) }.to raise_error(ZeroDivisionError, "divided by zero")
     end
 
-    it_behaves_like 'instance with custom bank', :divmod, Money.new(1)
-=======
     it_behaves_like 'instance with custom bank', :divmod, -> { Money.new(1) }
->>>>>>> 5c20334d
     it_behaves_like 'instance with custom bank', :divmod, 1
   end
 
