--- conflicted
+++ resolved
@@ -1,12 +1,8 @@
 # frozen_string_literal: true
 
 RSpec.describe Money::Allocation do
-<<<<<<< HEAD
-    context 'given number as argument' do
-=======
-   describe 'given number as argument' do
->>>>>>> bb1d006a
-     it 'raises an error when invalid argument is given' do
+  context 'given number as argument' do
+    it 'raises an error when invalid argument is given' do
       expect { described_class.generate(100, 0) }.to raise_error(ArgumentError)
       expect { described_class.generate(100, -1) }.to raise_error(ArgumentError)
     end
