--- conflicted
+++ resolved
@@ -263,11 +263,7 @@
 
   describe "#marshal_dump" do
     it "does not raise an error" do
-<<<<<<< HEAD
-      expect {  Marshal.dump(subject) }.not_to raise_error
-=======
-      expect { Marshal.dump(subject) }.to_not raise_error
->>>>>>> b350fe16
+      expect { Marshal.dump(subject) }.not_to raise_error
     end
 
     it "works with Marshal.load" do
